--- conflicted
+++ resolved
@@ -27,22 +27,14 @@
 }
 
 void BinarySpinningSem::wait() {
-<<<<<<< HEAD
-    bool expected = true;
-
-    while (/* FIXME _spin_ctr++ < _thresh &&*/
-           !_x.compare_exchange_weak(expected, false, std::memory_order_acquire)) {
-        expected = true;
-=======
     // Based loosely on
     // https://probablydance.com/2019/12/30/measuring-mutexes-spinlocks-and-how-bad-the-linux-scheduler-really-is/.
-    while (_spin_ctr++ < _thresh) {
+    while (/* FIXME _spin_ctr++ < _thresh &&*/true) {
         bool was_available = _x.load(std::memory_order_relaxed);
         if (was_available &&
             _x.compare_exchange_weak(was_available, false, std::memory_order_acquire)) {
             break;
         }
->>>>>>> fd0236fe
         __asm__("pause"); // (rwails) Not sure if this op is helpful.
     }
     sem_wait(&_semaphore);
