--- conflicted
+++ resolved
@@ -3,18 +3,7 @@
 #include <cstring>
 #include <unistd.h>
 
-<<<<<<< HEAD
-// (rwails) The number times we should increment the counter and
-// check the atomic bool before we fall back to the semaphore.
-// TODO: Move to an environment variable?
-#define SHD_GATE_SPIN_MAX 8096
-
-void BinarySpinningSem::init() {
-    _thresh = SHD_GATE_SPIN_MAX;
-=======
 BinarySpinningSem::BinarySpinningSem(ssize_t spin_max) : _thresh(spin_max) {
-    _x.store(false);
->>>>>>> 55a14ed8
     sem_init(&_semaphore, 1, 0);
 }
 
@@ -23,30 +12,12 @@
 }
 
 void BinarySpinningSem::wait(bool spin) {
-<<<<<<< HEAD
-    for(int i=0; spin && i < _thresh; ++i) {
-        if (sem_trywait(&_semaphore) == 0) {
-            return;
+    if(spin) {
+        for(int i=0; _thresh < 0 || i < _thresh; ++i) {
+            if (sem_trywait(&_semaphore) == 0) {
+                return;
+            }
         }
     }
     sem_wait(&_semaphore);
-=======
-    ssize_t spin_ctr = 0;
-    // Based loosely on
-    // https://probablydance.com/2019/12/30/measuring-mutexes-spinlocks-and-how-bad-the-linux-scheduler-really-is/.
-    if (spin) {
-        while (_thresh < 0 || spin_ctr++ < _thresh) {
-            bool was_available = _x.load(std::memory_order_relaxed);
-            if (was_available &&
-                _x.compare_exchange_weak(was_available, false, std::memory_order_acquire)) {
-                break;
-            }
-            __asm__("pause"); // (rwails) Not sure if this op is helpful.
-        }
-    }
-    sem_wait(&_semaphore);
-    pthread_spin_lock(&_lock);
-    _x.store(false, std::memory_order_release);
-    pthread_spin_unlock(&_lock);
->>>>>>> 55a14ed8
 }