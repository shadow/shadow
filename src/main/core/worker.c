/*

 * The Shadow Simulator
 * Copyright (c) 2010-2011, Rob Jansen
 * See LICENSE for licensing information
 */
#include "main/core/worker.h"

/* thread-level storage structure */
#include <errno.h>
#include <glib.h>
#include <math.h>
#include <netinet/in.h>
#include <pthread.h>
#include <semaphore.h>
#include <stddef.h>
#include <sys/syscall.h>
#include <sys/types.h>

#include "main/bindings/c/bindings.h"
#include "main/core/logger/shadow_logger.h"
<<<<<<< HEAD
=======
#include "main/core/logical_processor.h"
>>>>>>> 5b8b1097
#include "main/core/manager.h"
#include "main/core/scheduler/scheduler.h"
#include "main/core/support/definitions.h"
#include "main/core/support/options.h"
#include "main/core/work/event.h"
#include "main/core/work/task.h"
#include "main/host/affinity.h"
#include "main/host/host.h"
#include "main/host/process.h"
#include "main/routing/address.h"
#include "main/routing/dns.h"
#include "main/routing/packet.h"
#include "main/routing/router.h"
#include "main/routing/topology.h"
#include "main/utility/count_down_latch.h"
#include "main/utility/random.h"
#include "main/utility/utility.h"
#include "support/logger/log_level.h"
#include "support/logger/logger.h"

<<<<<<< HEAD
// Allow turning off object counting at run-time.
static bool _disable_object_counters = false;
OPTION_EXPERIMENTAL_ENTRY("disable-object-counters", 0, G_OPTION_FLAG_NONE, G_OPTION_ARG_NONE,
                          &_disable_object_counters,
                          "Disable counting object allocations and deallocations. "
                          "If disabled, we will not be able to detect object memory leaks.",
                          NULL)
=======
static void* _worker_run(void* voidWorker);
static void _worker_free(Worker* worker);
static void _worker_freeHostProcesses(Host* host, Worker* worker);
static void _worker_shutdownHost(Host* host, Worker* worker);
static void _workerpool_setLogicalProcessorIdx(WorkerPool* workerpool,
                                               Worker* worker, int cpuId);
>>>>>>> 5b8b1097

struct _Worker {
    WorkerPool* workerPool;

    /* our thread and an id that is unique among all threads */
    pthread_t thread;
    int threadID;
    pid_t nativeThreadID;

    /* Index into workerPool->logicalProcessors */
    int logicalProcessorIdx;

    /* timing information tracked by this worker */
    struct {
        SimulationTime now;
        SimulationTime last;
        SimulationTime barrier;
    } clock;

    /* cached storage of active objects for the event that
     * is currently being processed by the worker */
    struct {
        Host* host;
        Process* process;
    } active;

    SimulationTime bootstrapEndTime;

    // A counter for objects allocated by this worker.
    Counter* object_alloc_counter;
    // A counter for objects deallocated by this worker.
    Counter* object_dealloc_counter;

    // A counter for all syscalls made by processes freed by this worker.
    Counter* syscall_counter;

    /* Used by the WorkerPool to start the Worker for each task */
    sem_t beginSem;

    MAGIC_DECLARE;
};

struct _WorkerPool {
    /* Unowned pointer to the object that communicates with the controller
     * process */
    Manager* manager;

    /* Unowned pointer to the per-manager parallel scheduler object that feeds
     * events to all workers */
    Scheduler* scheduler;

    /* Number of Worker threads */
    int nWorkers;
    /* Array of size `nWorkers`. */
    Worker** workers;

    /* Tracks completion of the current task */
    CountDownLatch* finishLatch;

    /* Current task being executed by workers */
    WorkerPoolTaskFn taskFn;
    void* taskData;

    /* Whether the worker threads have been joined */
    gboolean joined;

    /* Set of logical processors on which workers run */
    LogicalProcessors* logicalProcessors;

    MAGIC_DECLARE;
};

static Worker* _worker_new(WorkerPool*, int);
static void _worker_free(Worker*);

WorkerPool* workerpool_new(Manager* manager, Scheduler* scheduler, int nWorkers,
                           int nConcurrent) {
    int nLogicalProcessors = 0;
    if (nWorkers == 0 || nConcurrent == 0) {
        // With no concurrency, we still use a single logical processor.
        nLogicalProcessors = 1;
    } else if (nConcurrent < 0 || nConcurrent > nWorkers) {
        // Never makes sense to use more logical processors than workers.
        nLogicalProcessors = nWorkers;
    } else {
        nLogicalProcessors = nConcurrent;
    }

    WorkerPool* pool = g_new(WorkerPool, 1);
    *pool = (WorkerPool){
        .manager = manager,
        .scheduler = scheduler,
        .nWorkers = nWorkers,
        .finishLatch = countdownlatch_new(nWorkers),
        .joined = FALSE,
        .logicalProcessors = lps_new(nLogicalProcessors),
    };
    MAGIC_INIT(pool);

    if (nWorkers == 0) {
        // Create singleton worker object, which will run on this thread.
        pool->workers = g_new(Worker*, 1);
        Worker* worker = _worker_new(pool, -1);
        // The worker runs on the single shadow thread. tid=0 refers to "this"
        // thread.
        worker->nativeThreadID = 0;
        pool->workers[0] = worker;
        _workerpool_setLogicalProcessorIdx(pool, worker, 0);
        return pool;
    }

    pool->workers = g_new(Worker*, nWorkers);
    for (int i = 0; i < nWorkers; ++i) {
        pool->workers[i] = _worker_new(pool, i);
    }

    // Wait for all threads to set their tid
    countdownlatch_await(pool->finishLatch);
    countdownlatch_reset(pool->finishLatch);

    for (int i = 0; i < nWorkers; ++i) {
        Worker* worker = pool->workers[i];
        utility_assert(worker->nativeThreadID > 0);
        int lpi = i % nLogicalProcessors;
        lps_readyPush(pool->logicalProcessors, lpi, worker);
        _workerpool_setLogicalProcessorIdx(pool, worker, lpi);
    }

    return pool;
}

// Find and return a Worker to run the current or next task on `toLpi`. Prefers
// a Worker that last ran on `toLpi`, but if none is available will take one
// from another logical processor.
//
// TODO: Take locality into account when finding another LogicalProcessor to
// migrate from, when needed.
static Worker* _workerpool_getNextWorkerForLogicalProcessorIdx(WorkerPool* pool,
                                                               int toLpi) {
    Worker* nextWorker = lps_popWorkerToRunOn(pool->logicalProcessors, toLpi);
    if (nextWorker) {
        _workerpool_setLogicalProcessorIdx(pool, nextWorker, toLpi);
    }
    return nextWorker;
}

// Internal runner. *Does* support NULL `taskFn`, which is used to signal
// cancellation.
void _workerpool_startTaskFn(WorkerPool* pool, WorkerPoolTaskFn taskFn,
                             void* data) {
    MAGIC_ASSERT(pool);

    if (pool->nWorkers == 0) {
        if (taskFn) {
            taskFn(data);
        }
        return;
    }

    // Only supports one task at a time.
    utility_assert(pool->taskFn == NULL);

    pool->taskFn = taskFn;
    pool->taskData = data;

    for (int i = 0; i < lps_n(pool->logicalProcessors); ++i) {
        Worker* worker =
            _workerpool_getNextWorkerForLogicalProcessorIdx(pool, i);
        if (worker) {
            MAGIC_ASSERT(worker);
            lps_idleTimerStop(pool->logicalProcessors, i);
            if (sem_post(&worker->beginSem) != 0) {
                error("sem_post: %s", g_strerror(errno));
            }
        } else {
            // There's no more work to do.
            break;
        }
    }
}

void workerpool_joinAll(WorkerPool* pool) {
    MAGIC_ASSERT(pool);
    utility_assert(!pool->joined);

    // Signal threads to exit.
    _workerpool_startTaskFn(pool, NULL, NULL);

    // Not strictly necessary, but could help clarity/debugging.
    workerpool_awaitTaskFn(pool);

#ifdef USE_PERF_TIMERS
    for (int i = 0; i < lps_n(pool->logicalProcessors); ++i) {
        message("Logical Processor %d total idle time was %f seconds", i,
                lps_idleTimerElapsed(pool->logicalProcessors, i));
    }
#endif

    // Join each pthread. (Alternatively we could use pthread_detach on startup)
    for (int i = 0; i < pool->nWorkers; ++i) {
        void* threadRetval;
        int rv = pthread_join(pool->workers[i]->thread, &threadRetval);
        if (rv != 0) {
            error("pthread_join: %s", g_strerror(rv));
        }
        utility_assert(threadRetval == NULL);
    }

    pool->joined = TRUE;
}

void workerpool_free(WorkerPool* pool) {
    MAGIC_ASSERT(pool);
    utility_assert(pool->joined);

    // When there are 0 worker threads, we still have a single worker object.
    int workersToFree = MAX(pool->nWorkers, 1);

    // Free threads.
    for (int i = 0; i < workersToFree; ++i) {
        g_clear_pointer(&pool->workers[i], _worker_free);
    }
    g_clear_pointer(&pool->workers, g_free);
    g_clear_pointer(&pool->finishLatch, countdownlatch_free);

    g_clear_pointer(&pool->logicalProcessors, lps_free);

    MAGIC_CLEAR(pool);
}

void workerpool_startTaskFn(WorkerPool* pool, WorkerPoolTaskFn taskFn,
                            void* taskData) {
    MAGIC_ASSERT(pool);
    // Public interface doesn't support NULL taskFn
    utility_assert(taskFn);
    _workerpool_startTaskFn(pool, taskFn, taskData);
}

void workerpool_awaitTaskFn(WorkerPool* pool) {
    MAGIC_ASSERT(pool);
    if (pool->nWorkers == 0) {
        return;
    }
    countdownlatch_await(pool->finishLatch);
    countdownlatch_reset(pool->finishLatch);
    pool->taskFn = NULL;
    pool->taskData = NULL;

    lps_finishTask(pool->logicalProcessors);
}

pthread_t workerpool_getThread(WorkerPool* pool, int threadId) {
    MAGIC_ASSERT(pool);
    utility_assert(threadId < pool->nWorkers);
    return pool->workers[threadId]->thread;
}

int workerpool_getNWorkers(WorkerPool* pool) {
    MAGIC_ASSERT(pool);
    return pool->nWorkers;
}

static void _workerpool_setLogicalProcessorIdx(WorkerPool* workerPool,
                                               Worker* worker,
                                               int logicalProcessorIdx) {
    MAGIC_ASSERT(workerPool);
    MAGIC_ASSERT(worker);
    utility_assert(logicalProcessorIdx < lps_n(workerPool->logicalProcessors));
    utility_assert(logicalProcessorIdx >= 0);

    int oldCpuId = worker->logicalProcessorIdx >= 0
                       ? lps_cpuId(workerPool->logicalProcessors,
                                   worker->logicalProcessorIdx)
                       : AFFINITY_UNINIT;
    worker->logicalProcessorIdx = logicalProcessorIdx;
    int newCpuId =
        lps_cpuId(workerPool->logicalProcessors, logicalProcessorIdx);

    // Set affinity of the worker thread to match that of the logical processor.
    affinity_setProcessAffinity(worker->nativeThreadID, newCpuId, oldCpuId);
}

static __thread Worker* _threadWorker = NULL;

static Worker* _worker_getPrivate() {
    MAGIC_ASSERT(_threadWorker);
    return _threadWorker;
}

gboolean worker_isAlive() { return _threadWorker != NULL; }

static Worker* _worker_new(WorkerPool* workerPool, int threadID) {
    Worker* worker = g_new0(Worker, 1);
    MAGIC_INIT(worker);

    worker->workerPool = workerPool;
    worker->threadID = threadID;
    worker->clock.now = SIMTIME_INVALID;
    worker->clock.last = SIMTIME_INVALID;
    worker->clock.barrier = SIMTIME_INVALID;
<<<<<<< HEAD
=======
    worker->objectCounts = objectcounter_new();
    worker->logicalProcessorIdx = -1;

    worker->bootstrapEndTime = manager_getBootstrapEndTime(workerPool->manager);

    // Calling thread is the sole worker thread
    if (threadID < 0) {
        _threadWorker = worker;
        return worker;
    }

    sem_init(&worker->beginSem, 0, 0);

    int rv = pthread_create(&worker->thread, NULL, _worker_run, worker);
    if (rv != 0) {
        error("pthread_create: %s", g_strerror(rv));
    }
>>>>>>> 5b8b1097

    GString* name = g_string_new(NULL);
    g_string_printf(name, "worker-%i", threadID);
    rv = pthread_setname_np(worker->thread, name->str);
    if (rv != 0) {
        warning("unable to set name of worker thread to '%s': %s", name->str,
                g_strerror(rv));
    }
    g_string_free(name, TRUE);

    shadow_logger_register(shadow_logger_getDefault(), worker->thread);

    return worker;
}

static void _worker_free(Worker* worker) {
    MAGIC_ASSERT(worker);
    utility_assert(!worker->active.host);
    utility_assert(!worker->active.process);
    utility_assert(worker->objectCounts);

<<<<<<< HEAD
    if (worker->syscall_counter) {
        counter_free(worker->syscall_counter);
    }

    if (worker->object_alloc_counter) {
        counter_free(worker->object_alloc_counter);
    }

    if (worker->object_dealloc_counter) {
        counter_free(worker->object_dealloc_counter);
    }
=======
    objectcounter_free(worker->objectCounts);
>>>>>>> 5b8b1097

    _threadWorker = NULL;

    MAGIC_CLEAR(worker);
    g_free(worker);
}

int worker_getAffinity() {
    Worker* worker = _worker_getPrivate();
    return lps_cpuId(worker->workerPool->logicalProcessors,
                     worker->logicalProcessorIdx);
}

DNS* worker_getDNS() {
    Worker* worker = _worker_getPrivate();
    return manager_getDNS(worker->workerPool->manager);
}

Address* worker_resolveIPToAddress(in_addr_t ip) {
    Worker* worker = _worker_getPrivate();
    DNS* dns = manager_getDNS(worker->workerPool->manager);
    return dns_resolveIPToAddress(dns, ip);
}

Address* worker_resolveNameToAddress(const gchar* name) {
    Worker* worker = _worker_getPrivate();
    DNS* dns = manager_getDNS(worker->workerPool->manager);
    return dns_resolveNameToAddress(dns, name);
}

Topology* worker_getTopology() {
    Worker* worker = _worker_getPrivate();
    return manager_getTopology(worker->workerPool->manager);
}

Options* worker_getOptions() {
    Worker* worker = _worker_getPrivate();
    return manager_getOptions(worker->workerPool->manager);
}

/* this is the entry point for worker threads when running in parallel mode,
 * and otherwise is the main event loop when running in serial mode */
void* _worker_run(void* voidWorker) {
    Worker* worker = voidWorker;
    MAGIC_ASSERT(worker);
    WorkerPool* workerPool = worker->workerPool;
    MAGIC_ASSERT(workerPool);
    LogicalProcessors* lps = workerPool->logicalProcessors;

    _threadWorker = worker;

    // We can't report any errors here, since parent might not have registered
    // this thread with the logger yet. Parent thread will check the result.
    worker->nativeThreadID = syscall(SYS_gettid);

    // Signal parent thread that we've set the nativeThreadID.
    countdownlatch_countDown(workerPool->finishLatch);

    WorkerPoolTaskFn taskFn = NULL;
    do {
        // Wait for work to do.
        if (sem_wait(&worker->beginSem) != 0) {
            error("sem_wait: %s", g_strerror(errno));
        }
        int lpi = worker->logicalProcessorIdx;

        taskFn = workerPool->taskFn;
        if (taskFn != NULL) {
            taskFn(workerPool->taskData);
        }

        lps_donePush(lps, lpi, worker);

        Worker* nextWorker = _workerpool_getNextWorkerForLogicalProcessorIdx(
            workerPool, worker->logicalProcessorIdx);
        if (nextWorker) {
            // Start running the next worker.
            if (sem_post(&nextWorker->beginSem) != 0) {
                error("sem_post: %s", g_strerror(errno));
            }
        } else {
            // No more workers to run; lpi is now idle.
            lps_idleTimerContinue(workerPool->logicalProcessors, lpi);
        }
        countdownlatch_countDown(workerPool->finishLatch);
    } while (taskFn != NULL);
    debug("Worker finished");
    return NULL;
}

void worker_runEvent(Event* event) {
    Worker* worker = _worker_getPrivate();

    /* update cache, reset clocks */
    worker->clock.now = event_getTime(event);

    /* process the local event */
    event_execute(event);
    event_unref(event);

    /* update times */
    worker->clock.last = worker->clock.now;
    worker->clock.now = SIMTIME_INVALID;
}

<<<<<<< HEAD
    // Flushes any remaining message buffered for this thread.
    shadow_logger_flushRecords(shadow_logger_getDefault(), pthread_self());

    scheduler_unref(worker->scheduler);
=======
void worker_finish(GQueue* hosts) {
    Worker* worker = _worker_getPrivate();
>>>>>>> 5b8b1097

    if (hosts) {
        guint nHosts = g_queue_get_length(hosts);
        message("starting to shut down %u hosts", nHosts);
        g_queue_foreach(hosts, (GFunc)_worker_freeHostProcesses, worker);
        g_queue_foreach(hosts, (GFunc)_worker_shutdownHost, worker);
        message("%u hosts are shut down", nHosts);
    }

    // Flushes any remaining message buffered for this thread.
    shadow_logger_flushRecords(shadow_logger_getDefault(), pthread_self());

<<<<<<< HEAD
    /* cleanup is all done, send counters to manager */

    // Send object counts to manager
    if (worker->object_alloc_counter) {
        manager_add_alloc_object_counts(worker->manager, worker->object_alloc_counter);
    }
    if (worker->object_dealloc_counter) {
        manager_add_dealloc_object_counts(worker->manager, worker->object_dealloc_counter);
    }
    // Send syscall counts to manager
    if (worker->syscall_counter) {
        manager_add_syscall_counts(worker->manager, worker->syscall_counter);
    }

    /* synchronize thread join */
    CountDownLatch* notifyJoined = data->notifyJoined;

    /* this is a hack so that we don't free the worker before the scheduler is
     * finished with object cleanup when running in global mode.
     * normally, the if statement would not be necessary and we just free
     * the worker in all cases. */
    if (notifyJoined) {
        _worker_free(worker);
        g_free(data);
    }

    /* now the thread has ended */
    if (notifyJoined) {
        countdownlatch_countDown(notifyJoined);
    }

    /* calling pthread_exit(NULL) is equivalent to returning NULL for spawned threads
     * returning NULL means we don't have to worry about calling pthread_exit on the main thread */
    return NULL;
=======
    /* cleanup is all done, send object counts to manager */
    manager_storeCounts(worker->workerPool->manager, worker->objectCounts);
>>>>>>> 5b8b1097
}

gboolean worker_scheduleTask(Task* task, SimulationTime nanoDelay) {
    utility_assert(task);

    Worker* worker = _worker_getPrivate();

    if (manager_schedulerIsRunning(worker->workerPool->manager)) {
        utility_assert(worker->clock.now != SIMTIME_INVALID);
        utility_assert(worker->active.host != NULL);

        Host* srcHost = worker->active.host;
        Host* dstHost = srcHost;
        Event* event = event_new_(task, worker->clock.now + nanoDelay, srcHost, dstHost);
        return scheduler_push(worker->workerPool->scheduler, event, srcHost,
                              dstHost);
    } else {
        return FALSE;
    }
}

static void _worker_runDeliverPacketTask(Packet* packet, gpointer userData) {
    in_addr_t ip = packet_getDestinationIP(packet);
    Router* router = host_getUpstreamRouter(_worker_getPrivate()->active.host, ip);
    utility_assert(router != NULL);
    router_enqueue(router, packet);
}

void worker_sendPacket(Packet* packet) {
    utility_assert(packet != NULL);

    /* get our thread-private worker */
    Worker* worker = _worker_getPrivate();
    if (!manager_schedulerIsRunning(worker->workerPool->manager)) {
        /* the simulation is over, don't bother */
        return;
    }

    in_addr_t srcIP = packet_getSourceIP(packet);
    in_addr_t dstIP = packet_getDestinationIP(packet);

    Address* srcAddress = worker_resolveIPToAddress(srcIP);
    Address* dstAddress = worker_resolveIPToAddress(dstIP);

    if (!srcAddress || !dstAddress) {
        error("unable to schedule packet because of null addresses");
        return;
    }

    gboolean bootstrapping = worker_isBootstrapActive();

    /* check if network reliability forces us to 'drop' the packet */
    gdouble reliability = topology_getReliability(worker_getTopology(), srcAddress, dstAddress);
    Random* random = host_getRandom(worker_getActiveHost());
    gdouble chance = random_nextDouble(random);

    /* don't drop control packets with length 0, otherwise congestion
     * control has problems responding to packet loss */
    if (bootstrapping || chance <= reliability || packet_getPayloadLength(packet) == 0) {
        /* the sender's packet will make it through, find latency */
        gdouble latency = topology_getLatency(worker_getTopology(), srcAddress, dstAddress);
        SimulationTime delay = (SimulationTime)ceil(latency * SIMTIME_ONE_MILLISECOND);
        SimulationTime deliverTime = worker->clock.now + delay;

        topology_incrementPathPacketCounter(worker_getTopology(), srcAddress, dstAddress);

        /* TODO this should change for sending to remote manager (on a different machine)
         * this is the only place where tasks are sent between separate hosts */

        Host* srcHost = worker->active.host;
        GQuark dstID = (GQuark)address_getID(dstAddress);
        Host* dstHost = scheduler_getHost(worker->workerPool->scheduler, dstID);
        utility_assert(dstHost);

        packet_addDeliveryStatus(packet, PDS_INET_SENT);

        /* the packetCopy starts with 1 ref, which will be held by the packet task
         * and unreffed after the task is finished executing. */
        Packet* packetCopy = packet_copy(packet);

        Task* packetTask = task_new((TaskCallbackFunc)_worker_runDeliverPacketTask, packetCopy,
                                    NULL, (TaskObjectFreeFunc)packet_unref, NULL);
        Event* packetEvent = event_new_(packetTask, deliverTime, srcHost, dstHost);
        task_unref(packetTask);

        scheduler_push(worker->workerPool->scheduler, packetEvent, srcHost,
                       dstHost);
    } else {
        packet_addDeliveryStatus(packet, PDS_INET_DROPPED);
    }
}

static void _worker_bootHost(Host* host, Worker* worker) {
    worker_setActiveHost(host);
    worker->clock.now = 0;
    host_continueExecutionTimer(host);
    host_boot(host);
    host_stopExecutionTimer(host);
    worker->clock.now = SIMTIME_INVALID;
    worker_setActiveHost(NULL);
}

void worker_bootHosts(GQueue* hosts) {
    Worker* worker = _worker_getPrivate();
    g_queue_foreach(hosts, (GFunc)_worker_bootHost, worker);
}

static void _worker_freeHostProcesses(Host* host, Worker* worker) {
    worker_setActiveHost(host);
    host_continueExecutionTimer(host);
    host_freeAllApplications(host);
    host_stopExecutionTimer(host);
    worker_setActiveHost(NULL);
}

static void _worker_shutdownHost(Host* host, Worker* worker) {
    worker_setActiveHost(host);
    host_shutdown(host);
    worker_setActiveHost(NULL);
    host_unref(host);
}

Process* worker_getActiveProcess() {
    Worker* worker = _worker_getPrivate();
    return worker->active.process;
}

void worker_setActiveProcess(Process* proc) {
    Worker* worker = _worker_getPrivate();
    if (worker->active.process) {
        process_unref(worker->active.process);
        worker->active.process = NULL;
    }
    if (proc) {
        process_ref(proc);
        worker->active.process = proc;
    }
}

Host* worker_getActiveHost() {
    Worker* worker = _worker_getPrivate();
    return worker->active.host;
}

void worker_setActiveHost(Host* host) {
    Worker* worker = _worker_getPrivate();

    /* if we are losing a reference, make sure to update the ref count */
    if (worker->active.host != NULL) {
        host_unref(worker->active.host);
        worker->active.host = NULL;
    }

    /* make sure to ref the new host if there is one */
    if (host != NULL) {
        host_ref(host);
        worker->active.host = host;
    }
}

SimulationTime worker_getCurrentTime() {
    Worker* worker = _worker_getPrivate();
    return worker->clock.now;
}

/* The emulated time starts at January 1st, 2000. This time should be used
 * in any places where time is returned to the application, to handle code
 * that assumes the world is in a relatively recent time. */
EmulatedTime worker_getEmulatedTime() {
    return (EmulatedTime)(worker_getCurrentTime() + EMULATED_TIME_OFFSET);
}

guint32 worker_getNodeBandwidthUp(GQuark nodeID, in_addr_t ip) {
    Worker* worker = _worker_getPrivate();
    return manager_getNodeBandwidthUp(worker->workerPool->manager, nodeID, ip);
}

guint32 worker_getNodeBandwidthDown(GQuark nodeID, in_addr_t ip) {
    Worker* worker = _worker_getPrivate();
    return manager_getNodeBandwidthDown(worker->workerPool->manager, nodeID,
                                        ip);
}

gdouble worker_getLatency(GQuark sourceNodeID, GQuark destinationNodeID) {
    Worker* worker = _worker_getPrivate();
    return manager_getLatency(worker->workerPool->manager, sourceNodeID,
                              destinationNodeID);
}

gint worker_getThreadID() {
    Worker* worker = _worker_getPrivate();
    return worker->threadID;
}

void worker_updateMinTimeJump(gdouble minPathLatency) {
    Worker* worker = _worker_getPrivate();
    manager_updateMinTimeJump(worker->workerPool->manager, minPathLatency);
}

void worker_setCurrentTime(SimulationTime time) {
    Worker* worker = _worker_getPrivate();
    worker->clock.now = time;
}

gboolean worker_isFiltered(LogLevel level) {
    return shadow_logger_shouldFilter(shadow_logger_getDefault(), level);
}

void worker_incrementPluginError() {
    Worker* worker = _worker_getPrivate();
    manager_incrementPluginError(worker->workerPool->manager);
}

/* COUNTER WARNING:
 * the issue is that the manager thread frees some objects that
 * are created by the worker threads. but the manager thread does
 * not have a worker object. this is only an issue when running
 * with multiple workers. */

void __worker_increment_object_alloc_counter(const char* object_name) {
    // If disabled, we never create the counter (and never send it to the manager).
    if (_disable_object_counters) {
        return;
    }
    // See COUNTER WARNING above.
    if (worker_isAlive()) {
        Worker* worker = _worker_getPrivate();
        if (!worker->object_alloc_counter) {
            worker->object_alloc_counter = counter_new();
        }
        counter_add_value(worker->object_alloc_counter, object_name, 1);
    } else {
        /* has a global lock, so don't do it unless there is no worker object */
        manager_increment_object_alloc_counter_global(object_name);
    }
}

void __worker_increment_object_dealloc_counter(const char* object_name) {
    // If disabled, we never create the counter (and never send it to the manager).
    if (_disable_object_counters) {
        return;
    }
    // See COUNTER WARNING above.
    if (worker_isAlive()) {
        Worker* worker = _worker_getPrivate();
        if (!worker->object_dealloc_counter) {
            worker->object_dealloc_counter = counter_new();
        }
        counter_add_value(worker->object_dealloc_counter, object_name, 1);
    } else {
        /* has a global lock, so don't do it unless there is no worker object */
        manager_increment_object_dealloc_counter_global(object_name);
    }
}

void worker_add_syscall_counts(Counter* syscall_counts) {
    // See COUNTER WARNING above.
    if (worker_isAlive()) {
        Worker* worker = _worker_getPrivate();
        // This is created on the fly, so that if we did not enable counting mode
        // then we don't need to create the counter object.
        if (!worker->syscall_counter) {
            worker->syscall_counter = counter_new();
        }
        counter_add_counter(worker->syscall_counter, syscall_counts);
    } else {
        /* has a global lock, so don't do it unless there is no worker object */
        manager_add_syscall_counts_global(syscall_counts);
    }
}

gboolean worker_isBootstrapActive() {
    Worker* worker = _worker_getPrivate();

    if (worker->clock.now < worker->bootstrapEndTime) {
        return TRUE;
    } else {
        return FALSE;
    }
}<|MERGE_RESOLUTION|>--- conflicted
+++ resolved
@@ -19,10 +19,7 @@
 
 #include "main/bindings/c/bindings.h"
 #include "main/core/logger/shadow_logger.h"
-<<<<<<< HEAD
-=======
 #include "main/core/logical_processor.h"
->>>>>>> 5b8b1097
 #include "main/core/manager.h"
 #include "main/core/scheduler/scheduler.h"
 #include "main/core/support/definitions.h"
@@ -43,7 +40,6 @@
 #include "support/logger/log_level.h"
 #include "support/logger/logger.h"
 
-<<<<<<< HEAD
 // Allow turning off object counting at run-time.
 static bool _disable_object_counters = false;
 OPTION_EXPERIMENTAL_ENTRY("disable-object-counters", 0, G_OPTION_FLAG_NONE, G_OPTION_ARG_NONE,
@@ -51,14 +47,13 @@
                           "Disable counting object allocations and deallocations. "
                           "If disabled, we will not be able to detect object memory leaks.",
                           NULL)
-=======
+
 static void* _worker_run(void* voidWorker);
 static void _worker_free(Worker* worker);
 static void _worker_freeHostProcesses(Host* host, Worker* worker);
 static void _worker_shutdownHost(Host* host, Worker* worker);
 static void _workerpool_setLogicalProcessorIdx(WorkerPool* workerpool,
                                                Worker* worker, int cpuId);
->>>>>>> 5b8b1097
 
 struct _Worker {
     WorkerPool* workerPool;
@@ -359,9 +354,6 @@
     worker->clock.now = SIMTIME_INVALID;
     worker->clock.last = SIMTIME_INVALID;
     worker->clock.barrier = SIMTIME_INVALID;
-<<<<<<< HEAD
-=======
-    worker->objectCounts = objectcounter_new();
     worker->logicalProcessorIdx = -1;
 
     worker->bootstrapEndTime = manager_getBootstrapEndTime(workerPool->manager);
@@ -378,7 +370,6 @@
     if (rv != 0) {
         error("pthread_create: %s", g_strerror(rv));
     }
->>>>>>> 5b8b1097
 
     GString* name = g_string_new(NULL);
     g_string_printf(name, "worker-%i", threadID);
@@ -398,9 +389,7 @@
     MAGIC_ASSERT(worker);
     utility_assert(!worker->active.host);
     utility_assert(!worker->active.process);
-    utility_assert(worker->objectCounts);
-
-<<<<<<< HEAD
+
     if (worker->syscall_counter) {
         counter_free(worker->syscall_counter);
     }
@@ -412,9 +401,6 @@
     if (worker->object_dealloc_counter) {
         counter_free(worker->object_dealloc_counter);
     }
-=======
-    objectcounter_free(worker->objectCounts);
->>>>>>> 5b8b1097
 
     _threadWorker = NULL;
 
@@ -520,15 +506,8 @@
     worker->clock.now = SIMTIME_INVALID;
 }
 
-<<<<<<< HEAD
-    // Flushes any remaining message buffered for this thread.
-    shadow_logger_flushRecords(shadow_logger_getDefault(), pthread_self());
-
-    scheduler_unref(worker->scheduler);
-=======
 void worker_finish(GQueue* hosts) {
     Worker* worker = _worker_getPrivate();
->>>>>>> 5b8b1097
 
     if (hosts) {
         guint nHosts = g_queue_get_length(hosts);
@@ -541,45 +520,19 @@
     // Flushes any remaining message buffered for this thread.
     shadow_logger_flushRecords(shadow_logger_getDefault(), pthread_self());
 
-<<<<<<< HEAD
     /* cleanup is all done, send counters to manager */
 
     // Send object counts to manager
     if (worker->object_alloc_counter) {
-        manager_add_alloc_object_counts(worker->manager, worker->object_alloc_counter);
+        manager_add_alloc_object_counts(worker->workerPool->manager, worker->object_alloc_counter);
     }
     if (worker->object_dealloc_counter) {
-        manager_add_dealloc_object_counts(worker->manager, worker->object_dealloc_counter);
+        manager_add_dealloc_object_counts(worker->workerPool->manager, worker->object_dealloc_counter);
     }
     // Send syscall counts to manager
     if (worker->syscall_counter) {
-        manager_add_syscall_counts(worker->manager, worker->syscall_counter);
-    }
-
-    /* synchronize thread join */
-    CountDownLatch* notifyJoined = data->notifyJoined;
-
-    /* this is a hack so that we don't free the worker before the scheduler is
-     * finished with object cleanup when running in global mode.
-     * normally, the if statement would not be necessary and we just free
-     * the worker in all cases. */
-    if (notifyJoined) {
-        _worker_free(worker);
-        g_free(data);
-    }
-
-    /* now the thread has ended */
-    if (notifyJoined) {
-        countdownlatch_countDown(notifyJoined);
-    }
-
-    /* calling pthread_exit(NULL) is equivalent to returning NULL for spawned threads
-     * returning NULL means we don't have to worry about calling pthread_exit on the main thread */
-    return NULL;
-=======
-    /* cleanup is all done, send object counts to manager */
-    manager_storeCounts(worker->workerPool->manager, worker->objectCounts);
->>>>>>> 5b8b1097
+        manager_add_syscall_counts(worker->workerPool->manager, worker->syscall_counter);
+    }
 }
 
 gboolean worker_scheduleTask(Task* task, SimulationTime nanoDelay) {
