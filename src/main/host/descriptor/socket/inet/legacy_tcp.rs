--- conflicted
+++ resolved
@@ -792,22 +792,7 @@
                 )
             };
         } else {
-<<<<<<< HEAD
-            if let Some(local_addr) = socket_ref.getsockname()? {
-                match (
-                    local_addr.ip() == Ipv4Addr::LOCALHOST,
-                    peer_addr.ip() == &Ipv4Addr::LOCALHOST,
-                ) {
-                    // bound and peer on loopback interface
-                    (true, true) => {}
-                    // neither bound nor peer on loopback interface (shadow treats any
-                    // non-127.0.0.1 address as an "internet" address)
-                    (false, false) => {}
-                    _ => return Err(Errno::EINVAL.into()),
-=======
             if let Some(bound_addr) = socket_ref.getsockname()? {
-                // println!("src: {}, dst: {}", bound_addr, peer_addr);
-
                 // make sure the new peer address is connectable from the bound interface
                 if !bound_addr.ip().is_unspecified() {
                     // assume that a socket bound to 0.0.0.0 can connect anywhere, so only check
@@ -823,7 +808,6 @@
                         (false, false) => {}
                         _ => return Err(Errno::EINVAL.into()),
                     }
->>>>>>> 266419ec
                 }
             }
         }
